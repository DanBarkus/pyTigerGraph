from pyTigerGraph.pyTigerGraph import TigerGraphConnection

<<<<<<< HEAD
__version__ = "0.0.9.7.0"
=======
__version__ = "0.0.9.6.9"
>>>>>>> d83f158c
__license__ = "MIT"<|MERGE_RESOLUTION|>--- conflicted
+++ resolved
@@ -1,8 +1,6 @@
 from pyTigerGraph.pyTigerGraph import TigerGraphConnection
 
-<<<<<<< HEAD
+
 __version__ = "0.0.9.7.0"
-=======
-__version__ = "0.0.9.6.9"
->>>>>>> d83f158c
+
 __license__ = "MIT"